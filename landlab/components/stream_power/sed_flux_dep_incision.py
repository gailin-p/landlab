--- conflicted
+++ resolved
@@ -166,11 +166,7 @@
     >>> from six.moves import range
     >>> import numpy as np
     >>> from landlab import RasterModelGrid, CLOSED_BOUNDARY
-<<<<<<< HEAD
-    >>> from landlab.components import FlowRouter, SedDepEroder
-=======
     >>> from landlab.components import FlowAccumulator, SedDepEroder
->>>>>>> 8d72d722
 
     >>> mg = RasterModelGrid((10, 3), 200.)
     >>> for edge in (mg.nodes_at_left_edge, mg.nodes_at_top_edge,
@@ -181,11 +177,7 @@
     >>> th = mg.add_zeros('node', 'channel_sediment__depth')
     >>> th += 0.0007
 
-<<<<<<< HEAD
-    >>> fr = FlowRouter(mg)
-=======
     >>> fr = FlowAccumulator(mg, flow_director='D8')
->>>>>>> 8d72d722
     >>> sde = SedDepEroder(mg, K_sp=1.e-4,
     ...                    sed_dependency_type='almost_parabolic',
     ...                    Qc='power_law', K_t=1.e-4)
@@ -224,11 +216,7 @@
     >>> z = mg.add_zeros('node', 'topographic__elevation')
     >>> th = mg.add_zeros('node', 'channel_sediment__depth')
     >>> z[:] = mg.node_y/10000.
-<<<<<<< HEAD
-    >>> fr = FlowRouter(mg)
-=======
     >>> fr = FlowAccumulator(mg, flow_director='D8')
->>>>>>> 8d72d722
     >>> sde = SedDepEroder(mg, K_sp=1.e-5,
     ...                    sed_dependency_type='generalized_humped',
     ...                    Qc='power_law', K_t=1.e-5)
@@ -253,11 +241,7 @@
 
     >>> z = mg.add_zeros('node', 'topographic__elevation')
 
-<<<<<<< HEAD
-    >>> fr = FlowRouter(mg)
-=======
     >>> fr = FlowAccumulator(mg, flow_director='D8')
->>>>>>> 8d72d722
     >>> sde = SedDepEroder(mg, K_sp=1.e-4,
     ...                    sed_dependency_type='None',
     ...                    Qc='power_law', K_t=1.e-4)
@@ -409,7 +393,6 @@
                  # params for model numeric behavior:
                  pseudoimplicit_repeats=50, **kwds):
         """Constructor for the class."""
-<<<<<<< HEAD
         if 'flow__receiver_node' in grid.at_node:
             if (grid.at_node['flow__receiver_node'].size != grid.size('node')):
                 msg = ('A route-to-multiple flow director has been '
@@ -418,15 +401,6 @@
                        'route-to-multiple methods. Please open a GitHub Issue '
                        'to start this process.')
                 raise NotImplementedError(msg)
-=======
-        if (grid.at_node['flow__receiver_node'].size != grid.size('node')):
-            msg = ('A route-to-multiple flow director has been '
-                   'run on this grid. The landlab development team has not '
-                   'verified that SedDepEroder is compatible with '
-                   'route-to-multiple methods. Please open a GitHub Issue '
-                   'to start this process.')
-            raise NotImplementedError(msg)
->>>>>>> 8d72d722
 
         self._grid = grid
         self.pseudoimplicit_repeats = pseudoimplicit_repeats
@@ -553,15 +527,9 @@
         s_in = grid.at_node['flow__upstream_node_order']
         node_S = grid.at_node['topographic__steepest_slope']
         elev_less_sed = node_z - self._hillslope_sediment
-<<<<<<< HEAD
 
         dt_secs = dt * 31557600.
 
-=======
-
-        dt_secs = dt * 31557600.
-
->>>>>>> 8d72d722
         if type(flooded_nodes) is str:
             flooded_nodes = self.grid.at_node[flooded_nodes]
             is_flooded = flooded_nodes
@@ -761,19 +729,11 @@
             If a field name, a boolean field at nodes of flooded nodes. If not
             provided but flow has still been routed across depressions, erosion
             and deposition may still occur beneath the apparent water level.
-<<<<<<< HEAD
         """
         self.erode(dt=dt, flooded_nodes=flooded_nodes, **kwds)
 
     def show_sed_flux_function(self, **kwds):
         """
-=======
-        """
-        self.erode(dt=dt, flooded_nodes=flooded_nodes, **kwds)
-
-    def show_sed_flux_function(self, **kwds):
-        """
->>>>>>> 8d72d722
         This is a helper function to visualize the sediment flux function
         chosen during component instantiation. Plots to current figure
         f(Qs/Qc) vs Qs/Qc. Call show() to print to screen after calling this
